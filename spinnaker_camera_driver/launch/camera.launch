<?xml version="1.0"?>
<!--
Software License Agreement (BSD)

\file      camera.launch
\authors   Michael Hosmar <mhosmar@clearpathrobotics.com>
\copyright Copyright (c) 2018, Clearpath Robotics, Inc., All rights reserved.

Redistribution and use in source and binary forms, with or without modification, are permitted provided that
the following conditions are met:
 * Redistributions of source code must retain the above copyright notice, this list of conditions and the
   following disclaimer.
 * Redistributions in binary form must reproduce the above copyright notice, this list of conditions and the 
   following disclaimer in the documentation and/or other materials provided with the distribution.
 * Neither the name of Clearpath Robotics nor the names of its contributors may be used to endorse or promote
   products derived from this software without specific prior written permission.

THIS SOFTWARE IS PROVIDED BY THE COPYRIGHT HOLDERS AND CONTRIBUTORS "AS IS" AND ANY EXPRESS OR IMPLIED WAR-
RANTIES, INCLUDING, BUT NOT LIMITED TO, THE IMPLIED WARRANTIES OF MERCHANTABILITY AND FITNESS FOR A PARTICULAR
PURPOSE ARE DISCLAIMED. IN NO EVENT SHALL THE COPYRIGHT HOLDER OR CONTRIBUTORS BE LIABLE FOR ANY DIRECT, IN-
DIRECT, INCIDENTAL, SPECIAL, EXEMPLARY, OR CONSEQUENTIAL DAMAGES (INCLUDING, BUT NOT LIMITED TO, PROCUREMENT
OF SUBSTITUTE GOODS OR SERVICES; LOSS OF USE, DATA, OR PROFITS; OR BUSINESS INTERRUPTION) HOWEVER CAUSED AND
ON ANY THEORY OF LIABILITY, WHETHER IN CONTRACT, STRICT LIABILITY, OR TORT (INCLUDING NEGLIGENCE OR OTHERWISE)
ARISING IN ANY WAY OUT OF THE USE OF THIS SOFTWARE, EVEN IF ADVISED OF THE POSSIBILITY OF SUCH DAMAGE.
-->
<launch>
   <!-- Determine this using rosrun spinnaker_camera_driver list_cameras.
       If not specified, defaults to first camera found. -->
  <arg name="camera_name"               default="camera" />
  <arg name="camera_serial"             default="0" />
  <arg name="calibrated"                default="0" />

  <!-- When unspecified, the driver will use the default framerate as given by the
      camera itself. Use the parameter 'control_frame_rate' to enable manual frame 
      rate control, and 'frame_rate' to set the frame rate value. -->
  <arg name="control_frame_rate"        default="false" />
  <arg name="frame_rate"                default="30" />

  <group ns="$(arg camera_name)">
    <!-- Nodelet manager -->
    <node pkg="nodelet" type="nodelet" name="camera_nodelet_manager" args="manager" cwd="node" output="screen"/>

    <!-- Camera nodelet -->
    <node pkg="nodelet" type="nodelet" name="spinnaker_camera_nodelet"
          args="load spinnaker_camera_driver/SpinnakerCameraNodelet camera_nodelet_manager" >

      <param name="frame_id"                        value="camera" />
      <param name="serial"                          value="$(arg camera_serial)" />

<<<<<<< HEAD
      <!-- Trigger related config -->
      <param name="acquisition_mode" value="Continuous" />
      <param name="trigger_source" value="Line0" /> <!-- Pin 2 --> 
      <param name="enable_trigger" value="On" />
      <param name="trigger_activation_mode" value="FallingEdge" />
=======
      <!-- Frame rate -->
      <param name="acquisition_frame_rate_enable"   value="$(arg control_frame_rate)" />
      <param name="acquisition_frame_rate"          value="$(arg frame_rate)" />
>>>>>>> 174961f6

      <!-- Expose related config -->
      <param name="exposure_mode" value="Timed" />
      <param name="exposure_auto" value="Off" /> 
      <param name="exposure_time" value="10000" /> <!-- in microseconds -->

      <param name="line_selector" value="Line2" />
      <param name="line_mode" value="Output" />
      <param name="line_source" value="ExposureActive" />
      
      <!-- Analog related config -->
      <param name="auto_gain" value="Off" />
      <param name="gain" value="3.2" />
      <!-- Use the camera_calibration package to create this file -->
      <param name="camera_info_url" if="$(arg calibrated)"
             value="file://$(env HOME)/.ros/camera_info/$(arg camera_serial).yaml" />
    </node>

    <!-- Debayering nodelet -->
    <node pkg="nodelet" type="nodelet" name="image_proc_debayer"
          args="load image_proc/debayer camera_nodelet_manager">
    </node>
  </group>
</launch><|MERGE_RESOLUTION|>--- conflicted
+++ resolved
@@ -47,17 +47,11 @@
       <param name="frame_id"                        value="camera" />
       <param name="serial"                          value="$(arg camera_serial)" />
 
-<<<<<<< HEAD
       <!-- Trigger related config -->
       <param name="acquisition_mode" value="Continuous" />
       <param name="trigger_source" value="Line0" /> <!-- Pin 2 --> 
       <param name="enable_trigger" value="On" />
       <param name="trigger_activation_mode" value="FallingEdge" />
-=======
-      <!-- Frame rate -->
-      <param name="acquisition_frame_rate_enable"   value="$(arg control_frame_rate)" />
-      <param name="acquisition_frame_rate"          value="$(arg frame_rate)" />
->>>>>>> 174961f6
 
       <!-- Expose related config -->
       <param name="exposure_mode" value="Timed" />
