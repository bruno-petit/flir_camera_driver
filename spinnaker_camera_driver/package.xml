<?xml version="1.0"?>
<!--
Software License Agreement (BSD)

\file      package.xml
\authors   Michael Hosmar <mhosmar@clearpathrobotics.com>
\copyright Copyright (c) 2018, Clearpath Robotics, Inc., All rights reserved.

Redistribution and use in source and binary forms, with or without modification, are permitted provided that
the following conditions are met:
 * Redistributions of source code must retain the above copyright notice, this list of conditions and the
   following disclaimer.
 * Redistributions in binary form must reproduce the above copyright notice, this list of conditions and the
   following disclaimer in the documentation and/or other materials provided with the distribution.
 * Neither the name of Clearpath Robotics nor the names of its contributors may be used to endorse or promote
   products derived from this software without specific prior written permission.

THIS SOFTWARE IS PROVIDED BY THE COPYRIGHT HOLDERS AND CONTRIBUTORS "AS IS" AND ANY EXPRESS OR IMPLIED WAR-
RANTIES, INCLUDING, BUT NOT LIMITED TO, THE IMPLIED WARRANTIES OF MERCHANTABILITY AND FITNESS FOR A PARTICULAR
PURPOSE ARE DISCLAIMED. IN NO EVENT SHALL THE COPYRIGHT HOLDER OR CONTRIBUTORS BE LIABLE FOR ANY DIRECT, IN-
DIRECT, INCIDENTAL, SPECIAL, EXEMPLARY, OR CONSEQUENTIAL DAMAGES (INCLUDING, BUT NOT LIMITED TO, PROCUREMENT
OF SUBSTITUTE GOODS OR SERVICES; LOSS OF USE, DATA, OR PROFITS; OR BUSINESS INTERRUPTION) HOWEVER CAUSED AND
ON ANY THEORY OF LIABILITY, WHETHER IN CONTRACT, STRICT LIABILITY, OR TORT (INCLUDING NEGLIGENCE OR OTHERWISE)
ARISING IN ANY WAY OUT OF THE USE OF THIS SOFTWARE, EVEN IF ADVISED OF THE POSSIBILITY OF SUCH DAMAGE.
-->
<package format="2">
  <name>spinnaker_camera_driver</name>
  <version>0.1.3</version>
  <description>Spinnaker camera driver based on Spinnaker.</description>

  <maintainer email="mhosmar@clearpathrobotics.com">Mike Hosmar</maintainer>

  <license>BSD</license>

  <url type="website">http://ros.org/wiki/spinnaker_camera_driver</url>

  <author>Chad Rockey</author>

  <buildtool_depend>catkin</buildtool_depend>

  <build_depend>curl</build_depend>  <!-- to get ca-certificates for downloading Spinnaker -->
  <build_depend>dpkg</build_depend>  <!-- for unpacking Spinnaker debs -->

  <depend>roscpp</depend>
  <depend>nodelet</depend>
  <depend>sensor_msgs</depend>
  <depend>wfov_camera_msgs</depend>
  <depend>image_exposure_msgs</depend>
  <depend>camera_info_manager</depend>
  <depend>image_transport</depend>
  <depend>dynamic_reconfigure</depend>
  <depend>diagnostic_updater</depend>
<<<<<<< HEAD
  <depend>opencv3</depend>
  <depend>image_numbered_msgs</depend>
=======
>>>>>>> 174961f6

  <!-- Dependencies of libSpinnaker -->
  <depend>libusb-1.0-dev</depend>

  <exec_depend>image_proc</exec_depend>

  <test_depend>roslaunch</test_depend>
  <test_depend>roslint</test_depend>

  <export>
    <nodelet plugin="${prefix}/nodelet_plugins.xml" />
  </export>
</package><|MERGE_RESOLUTION|>--- conflicted
+++ resolved
@@ -50,11 +50,7 @@
   <depend>image_transport</depend>
   <depend>dynamic_reconfigure</depend>
   <depend>diagnostic_updater</depend>
-<<<<<<< HEAD
-  <depend>opencv3</depend>
   <depend>image_numbered_msgs</depend>
-=======
->>>>>>> 174961f6
 
   <!-- Dependencies of libSpinnaker -->
   <depend>libusb-1.0-dev</depend>
